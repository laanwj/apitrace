--- conflicted
+++ resolved
@@ -139,7 +139,6 @@
 static OS_THREAD_SPECIFIC_PTR(void)
 thread_num;
 
-<<<<<<< HEAD
 void LocalWriter::checkProcessId(void) {
     if (m_file->isOpened() &&
         os::getCurrentProcessId() != pid) {
@@ -154,10 +153,7 @@
     }
 }
 
-unsigned LocalWriter::beginEnter(const FunctionSig *sig) {
-=======
 unsigned LocalWriter::beginEnter(const FunctionSig *sig, bool fake) {
->>>>>>> 825bb152
     mutex.lock();
     ++acquired;
 
