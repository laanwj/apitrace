/**************************************************************************
 *
 * Copyright 2010-2011 VMware, Inc.
 * All Rights Reserved.
 *
 * Permission is hereby granted, free of charge, to any person obtaining a copy
 * of this software and associated documentation files (the "Software"), to deal
 * in the Software without restriction, including without limitation the rights
 * to use, copy, modify, merge, publish, distribute, sublicense, and/or sell
 * copies of the Software, and to permit persons to whom the Software is
 * furnished to do so, subject to the following conditions:
 *
 * The above copyright notice and this permission notice shall be included in
 * all copies or substantial portions of the Software.
 *
 * THE SOFTWARE IS PROVIDED "AS IS", WITHOUT WARRANTY OF ANY KIND, EXPRESS OR
 * IMPLIED, INCLUDING BUT NOT LIMITED TO THE WARRANTIES OF MERCHANTABILITY,
 * FITNESS FOR A PARTICULAR PURPOSE AND NONINFRINGEMENT. IN NO EVENT SHALL THE
 * AUTHORS OR COPYRIGHT HOLDERS BE LIABLE FOR ANY CLAIM, DAMAGES OR OTHER
 * LIABILITY, WHETHER IN AN ACTION OF CONTRACT, TORT OR OTHERWISE, ARISING FROM,
 * OUT OF OR IN CONNECTION WITH THE SOFTWARE OR THE USE OR OTHER DEALINGS IN
 * THE SOFTWARE.
 *
 **************************************************************************/


#include <assert.h>
#include <string.h>
#include <stdio.h>
#include <stdlib.h>
#include <stdint.h>

#include <unistd.h>
#include <sys/time.h>
#include <pthread.h>
#include <sys/stat.h>
#include <fcntl.h>
#include <signal.h>

<<<<<<< HEAD
#ifdef __linux__
#include <malloc.h>
#endif /* __linux__ */

#ifdef __APPLE__
#include <mach/mach.h>
#include <mach/mach_vm.h>
=======
#if defined(__linux__)
#include <linux/limits.h> // PATH_MAX
#endif

#ifdef __APPLE__
#include <sys/syslimits.h> // PATH_MAX
>>>>>>> 2744092b
#include <mach-o/dyld.h>
#endif /* __APPLE__ */

#ifndef PATH_MAX
#warning PATH_MAX undefined
#define PATH_MAX 4096
#endif

#include "os.hpp"
#include "os_path.hpp"


namespace os {


static pthread_mutex_t 
mutex =
#ifdef PTHREAD_RECURSIVE_MUTEX_INITIALIZER_NP
    PTHREAD_RECURSIVE_MUTEX_INITIALIZER_NP
#else
#   warning PTHREAD_RECURSIVE_MUTEX_INITIALIZER_NP undefined -- deadlocks likely
    PTHREAD_MUTEX_INITIALIZER
#endif
;


void
acquireMutex(void)
{
    pthread_mutex_lock(&mutex);
}


void
releaseMutex(void)
{
    pthread_mutex_unlock(&mutex);
}


Path
getProcessName(void)
{
    Path path;
    size_t size = PATH_MAX;
    char *buf = path.buf(size);

    // http://stackoverflow.com/questions/1023306/finding-current-executables-path-without-proc-self-exe
#ifdef __APPLE__
    uint32_t len = size;
    if (_NSGetExecutablePath(buf, &len) != 0) {
        *buf = 0;
        return path;
    }
#else
    ssize_t len;
    len = readlink("/proc/self/exe", buf, size - 1);
    if (len == -1) {
        // /proc/self/exe is not available on setuid processes, so fallback to
        // /proc/self/cmdline.
        int fd = open("/proc/self/cmdline", O_RDONLY);
        if (fd >= 0) {
            len = read(fd, buf, size - 1);
            close(fd);
        }
    }
    if (len <= 0) {
        snprintf(buf, size, "%i", (int)getpid());
        return path;
    }
#endif
    path.truncate(len);

    return path;
}

Path
getCurrentDir(void)
{
    Path path;
    size_t size = PATH_MAX;
    char *buf = path.buf(size);

    getcwd(buf, size);
    buf[size - 1] = 0;
    
    path.truncate();
    return path;
}

void
log(const char *format, ...)
{
    va_list ap;
    va_start(ap, format);
    fflush(stdout);
    vfprintf(stderr, format, ap);
    va_end(ap);
}

long long
getTime(void)
{
    struct timeval tv;
    gettimeofday(&tv, NULL);
    return tv.tv_usec + tv.tv_sec*1000000LL;
}

void
abort(void)
{
    exit(0);
}


static void (*gCallback)(void) = NULL;

#define NUM_SIGNALS 16

struct sigaction old_actions[NUM_SIGNALS];


/*
 * See also:
 * - http://sourceware.org/git/?p=glibc.git;a=blob;f=debug/segfault.c
 * - http://ggi.cvs.sourceforge.net/viewvc/ggi/ggi-core/libgg/gg/cleanup.c?view=markup
 */
static void
signalHandler(int sig, siginfo_t *info, void *context)
{
    static int recursion_count = 0;

    fprintf(stderr, "apitrace: warning: caught signal %i\n", sig);

    if (recursion_count) {
        fprintf(stderr, "apitrace: warning: recursion handling signal %i\n", sig);
    } else {
        if (gCallback) {
            ++recursion_count;
            gCallback();
            --recursion_count;
        }
    }

    struct sigaction *old_action;
    if (sig >= NUM_SIGNALS) {
        /* This should never happen */
        fprintf(stderr, "error: unexpected signal %i\n", sig);
        raise(SIGKILL);
    }
    old_action = &old_actions[sig];

    if (old_action->sa_flags & SA_SIGINFO) {
        // Handler is in sa_sigaction
        old_action->sa_sigaction(sig, info, context);
    } else {
        if (old_action->sa_handler == SIG_DFL) {
            fprintf(stderr, "apitrace: info: taking default action for signal %i\n", sig);

#if 1
            struct sigaction dfl_action;
            dfl_action.sa_handler = SIG_DFL;
            sigemptyset (&dfl_action.sa_mask);
            dfl_action.sa_flags = 0;
            sigaction(sig, &dfl_action, NULL);

            raise(sig);
#else
            raise(SIGKILL);
#endif
        } else if (old_action->sa_handler == SIG_IGN) {
            /* ignore */
        } else {
            /* dispatch to handler */
            old_action->sa_handler(sig);
        }
    }
}

void
setExceptionCallback(void (*callback)(void))
{
    assert(!gCallback);
    if (!gCallback) {
        gCallback = callback;

        struct sigaction new_action;
        new_action.sa_sigaction = signalHandler;
        sigemptyset(&new_action.sa_mask);
        new_action.sa_flags = SA_SIGINFO | SA_RESTART;


        for (int sig = 1; sig < NUM_SIGNALS; ++sig) {
            // SIGKILL and SIGSTOP can't be handled
            if (sig != SIGKILL && sig != SIGSTOP) {
                if (sigaction(sig,  NULL, &old_actions[sig]) >= 0) {
                    sigaction(sig,  &new_action, NULL);
                }
            }
        }
    }
}

void
resetExceptionCallback(void)
{
    gCallback = NULL;
}


#ifdef __linux__

struct MapRegion {
    uintptr_t start;
    uintptr_t stop;
    bool read;
    bool write;
    bool execute;
    bool shared;
};


/**
 * Reader for Linux's /proc/[pid]/maps.
 *
 * See also:
 * - http://www.kernel.org/doc/Documentation/filesystems/proc.txt
 */
class MapsReader
{
protected:
    int fd;
    char buf[512];
    int pos;
    int len;
    char lookahead;

    /**
     * Read some data into buf.
     */
    void slurp(void) {
        pos = 0;
        len = 0;
        lookahead = 0;

        if (fd >= 0) {
            ssize_t nread = read(fd, buf, sizeof buf);
            if (nread > 0) {
                len = nread;
                lookahead = buf[0];
            }
        }
    }

    /**
     * Consume one byte.
     */
    inline void consume(void) {
        ++pos;
        if (pos < len) {
            lookahead = buf[pos];
        } else {
            slurp();
        }
    }

public:
    MapsReader() {
        fd = open("/proc/self/maps", O_RDONLY);
        slurp();
    }

    ~MapsReader() {
        close(fd);
    }

    bool read_region(MapRegion &region) {
        if (lookahead == 0) {
            // EOF
            return false;
        }

        // address range
        if (!read_hex(region.start)) {
            return false;
        }
        if (lookahead != '-') {
            return false;
        }
        consume();
        if (!read_hex(region.stop)) {
            return false;
        }

        if (!read_space()) {
            return false;
        }

        // permissions
        if (!read_flag('r', '-', region.read)) {
            return false;
        }
        if (!read_flag('w', '-', region.write)) {
            return false;
        }
        if (!read_flag('x', '-', region.execute)) {
            return false;
        }
        if (!read_flag('s', 'p', region.shared)) {
            return false;
        }

        if (!read_space()) {
            return false;
        }

        // rest
        while (lookahead != '\n') {
            if (lookahead == 0) {
                return false;
            }
            consume();
        }
        consume();

        return true;
    }

protected:
    bool read_hex(uintptr_t &val) {
        bool success = false;
        val = 0;
        while (true) {
            if (lookahead >= '0' && lookahead <= '9') {
                val <<= 4;
                val |= lookahead - '0';
            } else if (lookahead >= 'A' && lookahead <= 'F') {
                val <<= 4;
                val |= lookahead - 'A' + 10;
            } else if (lookahead >= 'a' && lookahead <= 'f') {
                val <<= 4;
                val |= lookahead - 'a' + 10;
            } else {
                break;
            }
            consume();
            success = true;
        }
        return success;
    }

    bool read_flag(char t, char f, bool &flag) {
        if (lookahead == t) {
            flag = true;
            consume();
            return true;
        }

        if (lookahead == f) {
            flag = false;
            consume();
            return true;
        }

        return false;
    }

    inline bool read_space(void) {
        bool success = false;
        while (lookahead == ' ') {
            consume();
            success = true;
        }
        return success;
    }
};


/**
 * Data segment sub-break.
 *
 * glibc's malloc request memory from the kernel by changing the program break
 * to satisfy mallocs smaller than a certain size.  This means that the heap
 * region often varies in size (typically growing), which is very difficult to
 * replay.
 *
 * To avoid this, we malloc these sub-breaks which split the heap, such that
 * the address of interest are enclosed by them.  Therefore, we turn the
 * ever-growing heap region into a growing collection of disjoint and fixed
 * sized regions, at the expense of fragmenting the heap.
 */
union SubBreak
{
    SubBreak *next;

    /**
     * It must not be bigger than M_MMAP_THRESHOLD.
     */
    const char padding[1024];
};


/**
 * Singly-linked list of the sub-breaks.
 */
static SubBreak *subBreaks = NULL;


bool queryVirtualAddress(const void *address, MemoryInfo *info)
{
    MapsReader reader;
    MapRegion region;

    // Prevent the data segment from shrinking
    mallopt(M_TRIM_THRESHOLD, -1);

    // Use mmap more frequently
    mallopt(M_MMAP_THRESHOLD, 64*1024);

    void *brk = sbrk(0);

    while (reader.read_region(region)) {
        if (region.start <= (uintptr_t)address && (uintptr_t)address < region.stop) {
            // Found an enclosing region

            if (!region.read) {
                return false;
            }

            info->start = (const void *)region.start;
            info->stop  = (const void *)region.stop;

            // The 
            if (info->stop <= brk) {

                // Find a sub-break that encloses the address
                SubBreak *subBreak = subBreaks;
                while (subBreak) {
                    if (address <= (const void *)subBreak) {
                        break;
                        return true;
                    }

                    subBreak = subBreak->next;
                }

                if (!subBreak) {
                    // The address is higher than all existing sub-breaks

                    SubBreak *tmpBreaks = NULL;

                    // Keep allocating sub-breaks until reach an address that
                    // encloses the address
                    while (true) {
                        subBreak = (SubBreak *)malloc(sizeof *subBreak);
                        if (!subBreak) {
                            break;
                        }

                        if (address < (const void *)subBreak) {
                            break;
                        }

                        subBreak->next = tmpBreaks;
                        tmpBreaks = subBreak;
                    }

                    // Add the new sub-break to the list
                    if (subBreak) {
                        //DebugMessage("   subbreak = %p, break = %p\n", subBreak, sbrk(0));
                        subBreak->next = subBreaks;
                        subBreaks = subBreak;
                    }

                    // Free all temporary malloced memory below the address
                    while (tmpBreaks) {
                        SubBreak *nextTmpBreak = tmpBreaks->next;
                        free(tmpBreaks);
                        tmpBreaks = nextTmpBreak;
                    }
                }

                // Adjust the range to the enclosing sub-break
                if (subBreak) {
                    info->stop = (const void *)subBreak;
                    if (subBreak->next) {
                        info->start = (const void *)(subBreak + 1);
                    }
                    return true;
                }
            }

            // Concatenate the next region. Necessary because when program or
            // shared objects are loaded, the data segments are made part of
            // file mapping, part anynomous.
            while (reader.read_region(region) &&
                   region.read && !region.execute &&
                   region.start == (uintptr_t)info->stop) {
                info->stop  = (const void *)region.stop;
            }

            return true;
        }
    }

    return false;
}


#endif /* __linux__ */


#ifdef __APPLE__


bool queryVirtualAddress(const void *address, MemoryInfo *info)
{
    /**
     * http://www.opensource.apple.com/source/xnu/xnu-1456.1.26/osfmk/man/vm_region.html?txt
     * http://www.gnu.org/software/hurd/gnumach-doc/Memory-Attributes.html#Memory-Attributes
     * http://stackoverflow.com/questions/1627998/retrieving-the-memory-map-of-its-own-process-in-os-x-10-5-10-6
     */

    vm_map_t task = mach_task_self();
    vm_address_t vmaddr = (vm_address_t)address;
    vm_size_t vmsize = 0;
    vm_region_flavor_t flavor = VM_REGION_BASIC_INFO_64;
    vm_region_basic_info_data_64_t vminfo;
    mach_msg_type_number_t info_count = VM_REGION_BASIC_INFO_COUNT_64;
    mach_port_t object_name;

    kern_return_t kr;
    kr = vm_region_64(task, &vmaddr, &vmsize, flavor,
                      (vm_region_info_t)&vminfo, &info_count, &object_name);
    if (kr != KERN_SUCCESS) {
        return false;
    }

    info->start = (const void *)vmaddr;
    info->stop  = (const void *)(vmaddr + vmsize);

    return true;
}


#endif /* __APPLE__ */


} /* namespace os */
<|MERGE_RESOLUTION|>--- conflicted
+++ resolved
@@ -37,22 +37,15 @@
 #include <fcntl.h>
 #include <signal.h>
 
-<<<<<<< HEAD
 #ifdef __linux__
+#include <linux/limits.h> // PATH_MAX
 #include <malloc.h>
 #endif /* __linux__ */
 
 #ifdef __APPLE__
+#include <sys/syslimits.h> // PATH_MAX
 #include <mach/mach.h>
 #include <mach/mach_vm.h>
-=======
-#if defined(__linux__)
-#include <linux/limits.h> // PATH_MAX
-#endif
-
-#ifdef __APPLE__
-#include <sys/syslimits.h> // PATH_MAX
->>>>>>> 2744092b
 #include <mach-o/dyld.h>
 #endif /* __APPLE__ */
 
