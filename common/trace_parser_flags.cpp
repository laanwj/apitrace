/**************************************************************************
 *
 * Copyright 2011 Jose Fonseca
 * All Rights Reserved.
 *
 * Permission is hereby granted, free of charge, to any person obtaining a copy
 * of this software and associated documentation files (the "Software"), to deal
 * in the Software without restriction, including without limitation the rights
 * to use, copy, modify, merge, publish, distribute, sublicense, and/or sell
 * copies of the Software, and to permit persons to whom the Software is
 * furnished to do so, subject to the following conditions:
 *
 * The above copyright notice and this permission notice shall be included in
 * all copies or substantial portions of the Software.
 *
 * THE SOFTWARE IS PROVIDED "AS IS", WITHOUT WARRANTY OF ANY KIND, EXPRESS OR
 * IMPLIED, INCLUDING BUT NOT LIMITED TO THE WARRANTIES OF MERCHANTABILITY,
 * FITNESS FOR A PARTICULAR PURPOSE AND NONINFRINGEMENT. IN NO EVENT SHALL THE
 * AUTHORS OR COPYRIGHT HOLDERS BE LIABLE FOR ANY CLAIM, DAMAGES OR OTHER
 * LIABILITY, WHETHER IN AN ACTION OF CONTRACT, TORT OR OTHERWISE, ARISING FROM,
 * OUT OF OR IN CONNECTION WITH THE SOFTWARE OR THE USE OR OTHER DEALINGS IN
 * THE SOFTWARE.
 *
 **************************************************************************/


/**
 * Label functions based on their name.
 */


#include "trace_lookup.hpp"
#include "trace_parser.hpp"


using namespace trace;


/**
 * Shortcut for SwapBuffers, which terminate and swap bound render buffer.
 */
#define CALL_FLAG_SWAPBUFFERS (CALL_FLAG_END_FRAME | CALL_FLAG_SWAP_RENDERTARGET)



/** 
 * Default call flags.
 */
const CallFlags
defaultCallFlags = 0;


/**
 * Call flags lookup table.
 */
const Entry<CallFlags>
callFlagTable[] = {
    { "CGLFlushDrawable",                              CALL_FLAG_END_FRAME },
    { "CGLGetCurrentContext",                          CALL_FLAG_NO_SIDE_EFFECTS | CALL_FLAG_VERBOSE },
    { "IDirect3D9::CheckDeviceFormat",                 CALL_FLAG_NO_SIDE_EFFECTS | CALL_FLAG_VERBOSE },
    { "IDirect3D9::EnumAdapterModes",                  CALL_FLAG_NO_SIDE_EFFECTS | CALL_FLAG_VERBOSE },
    { "IDirect3D9::GetAdapterModeCount",               CALL_FLAG_NO_SIDE_EFFECTS | CALL_FLAG_VERBOSE },
    { "IDirect3D9::GetDeviceCaps",                     CALL_FLAG_NO_SIDE_EFFECTS | CALL_FLAG_VERBOSE },
    { "IDirect3D9Ex::CheckDeviceFormat",               CALL_FLAG_NO_SIDE_EFFECTS | CALL_FLAG_VERBOSE },
    { "IDirect3D9Ex::EnumAdapterModes",                CALL_FLAG_NO_SIDE_EFFECTS | CALL_FLAG_VERBOSE },
    { "IDirect3D9Ex::GetAdapterModeCount",             CALL_FLAG_NO_SIDE_EFFECTS | CALL_FLAG_VERBOSE },
    { "IDirect3D9Ex::GetDeviceCaps",                   CALL_FLAG_NO_SIDE_EFFECTS | CALL_FLAG_VERBOSE },
    { "IDirect3DDevice9::Clear",                       CALL_FLAG_RENDER },
    { "IDirect3DDevice9::DrawIndexedPrimitive",        CALL_FLAG_RENDER },
    { "IDirect3DDevice9::DrawIndexedPrimitiveUP",      CALL_FLAG_RENDER },
    { "IDirect3DDevice9::DrawPrimitive",               CALL_FLAG_RENDER },
    { "IDirect3DDevice9::DrawPrimitiveUP",             CALL_FLAG_RENDER },
    { "IDirect3DDevice9::DrawRectPatch",               CALL_FLAG_RENDER },
    { "IDirect3DDevice9::DrawTriPatch",                CALL_FLAG_RENDER },
    { "IDirect3DDevice9::GetDeviceCaps",               CALL_FLAG_NO_SIDE_EFFECTS | CALL_FLAG_VERBOSE },
    { "IDirect3DDevice9::GetRenderTargetData",         CALL_FLAG_END_FRAME },
    { "IDirect3DDevice9::Present",                     CALL_FLAG_END_FRAME },
    { "IDirect3DDevice9::SetRenderTarget",             CALL_FLAG_SWAP_RENDERTARGET },
    { "IDirect3DDevice9Ex::Clear",                     CALL_FLAG_RENDER },
    { "IDirect3DDevice9Ex::DrawIndexedPrimitive",      CALL_FLAG_RENDER },
    { "IDirect3DDevice9Ex::DrawIndexedPrimitiveUP",    CALL_FLAG_RENDER },
    { "IDirect3DDevice9Ex::DrawPrimitive",             CALL_FLAG_RENDER },
    { "IDirect3DDevice9Ex::DrawPrimitiveUP",           CALL_FLAG_RENDER },
    { "IDirect3DDevice9Ex::DrawRectPatch",             CALL_FLAG_RENDER },
    { "IDirect3DDevice9Ex::DrawTriPatch",              CALL_FLAG_RENDER },
    { "IDirect3DDevice9Ex::GetDeviceCaps",             CALL_FLAG_NO_SIDE_EFFECTS | CALL_FLAG_VERBOSE },
    { "IDirect3DDevice9Ex::GetRenderTargetData",       CALL_FLAG_END_FRAME },
    { "IDirect3DDevice9Ex::Present",                   CALL_FLAG_END_FRAME },
<<<<<<< HEAD
=======
    { "IDirect3DDevice9Ex::SetRenderTarget",           CALL_FLAG_SWAP_RENDERTARGET },
>>>>>>> 82715be6
    { "IDirect3DSwapChain9::Present",                  CALL_FLAG_END_FRAME },
    { "IDirect3DSwapChain9Ex::Present",                CALL_FLAG_END_FRAME },
    { "eglGetProcAddress",                             CALL_FLAG_NO_SIDE_EFFECTS | CALL_FLAG_VERBOSE },
    { "eglQueryString",                                CALL_FLAG_NO_SIDE_EFFECTS | CALL_FLAG_VERBOSE },
    { "eglSwapBuffers",                                CALL_FLAG_SWAPBUFFERS },
    { "glBindFramebuffer",                             CALL_FLAG_SWAP_RENDERTARGET },
    { "glBindFramebufferEXT",                          CALL_FLAG_SWAP_RENDERTARGET },
    { "glBindFramebufferOES",                          CALL_FLAG_SWAP_RENDERTARGET },
    { "glBlitFramebuffer",                             CALL_FLAG_RENDER },
    { "glBlitFramebufferEXT",                          CALL_FLAG_RENDER },
    { "glCallList",                                    CALL_FLAG_RENDER },
    { "glCallLists",                                   CALL_FLAG_RENDER },
    { "glClear",                                       CALL_FLAG_RENDER },
    { "glDrawArrays",                                  CALL_FLAG_RENDER },
    { "glDrawArraysEXT",                               CALL_FLAG_RENDER },
    { "glDrawArraysIndirect",                          CALL_FLAG_RENDER },
    { "glDrawArraysInstanced",                         CALL_FLAG_RENDER },
    { "glDrawArraysInstancedARB",                      CALL_FLAG_RENDER },
    { "glDrawArraysInstancedBaseInstance",             CALL_FLAG_RENDER },
    { "glDrawArraysInstancedEXT",                      CALL_FLAG_RENDER },
    { "glDrawElements",                                CALL_FLAG_RENDER },
    { "glDrawElementsBaseVertex",                      CALL_FLAG_RENDER },
    { "glDrawElementsIndirect",                        CALL_FLAG_RENDER },
    { "glDrawElementsInstanced",                       CALL_FLAG_RENDER },
    { "glDrawElementsInstancedARB",                    CALL_FLAG_RENDER },
    { "glDrawElementsInstancedBaseInstance",           CALL_FLAG_RENDER },
    { "glDrawElementsInstancedBaseVertex",             CALL_FLAG_RENDER },
    { "glDrawElementsInstancedBaseVertexBaseInstance", CALL_FLAG_RENDER },
    { "glDrawElementsInstancedEXT",                    CALL_FLAG_RENDER },
    { "glDrawMeshArraysSUN",                           CALL_FLAG_RENDER },
    { "glDrawPixels",                                  CALL_FLAG_RENDER },
    { "glDrawRangeElements",                           CALL_FLAG_RENDER },
    { "glDrawRangeElementsBaseVertex",                 CALL_FLAG_RENDER },
    { "glDrawRangeElementsEXT",                        CALL_FLAG_RENDER },
    { "glEnd",                                         CALL_FLAG_RENDER },
    { "glFrameTerminatorGREMEDY",                      CALL_FLAG_END_FRAME },
    { "glGetError",                                    CALL_FLAG_NO_SIDE_EFFECTS }, // verbose will be set later for GL_NO_ERROR 
    { "glGetString",                                   CALL_FLAG_NO_SIDE_EFFECTS | CALL_FLAG_VERBOSE },
    { "glGetStringi",                                  CALL_FLAG_NO_SIDE_EFFECTS | CALL_FLAG_VERBOSE },
    { "glIsAsyncMarkerSGIX",                           CALL_FLAG_NO_SIDE_EFFECTS | CALL_FLAG_VERBOSE },
    { "glIsBuffer",                                    CALL_FLAG_NO_SIDE_EFFECTS | CALL_FLAG_VERBOSE },
    { "glIsBufferARB",                                 CALL_FLAG_NO_SIDE_EFFECTS | CALL_FLAG_VERBOSE },
    { "glIsBufferResidentNV",                          CALL_FLAG_NO_SIDE_EFFECTS | CALL_FLAG_VERBOSE },
    { "glIsEnabled",                                   CALL_FLAG_NO_SIDE_EFFECTS | CALL_FLAG_VERBOSE },
    { "glIsEnabledIndexedEXT",                         CALL_FLAG_NO_SIDE_EFFECTS | CALL_FLAG_VERBOSE },
    { "glIsEnabledi",                                  CALL_FLAG_NO_SIDE_EFFECTS | CALL_FLAG_VERBOSE },
    { "glIsFenceAPPLE",                                CALL_FLAG_NO_SIDE_EFFECTS | CALL_FLAG_VERBOSE },
    { "glIsFenceNV",                                   CALL_FLAG_NO_SIDE_EFFECTS | CALL_FLAG_VERBOSE },
    { "glIsFramebuffer",                               CALL_FLAG_NO_SIDE_EFFECTS | CALL_FLAG_VERBOSE },
    { "glIsFramebufferEXT",                            CALL_FLAG_NO_SIDE_EFFECTS | CALL_FLAG_VERBOSE },
    { "glIsList",                                      CALL_FLAG_NO_SIDE_EFFECTS | CALL_FLAG_VERBOSE },
    { "glIsNameAMD",                                   CALL_FLAG_NO_SIDE_EFFECTS | CALL_FLAG_VERBOSE },
    { "glIsNamedBufferResidentNV",                     CALL_FLAG_NO_SIDE_EFFECTS | CALL_FLAG_VERBOSE },
    { "glIsNamedStringARB",                            CALL_FLAG_NO_SIDE_EFFECTS | CALL_FLAG_VERBOSE },
    { "glIsObjectBufferATI",                           CALL_FLAG_NO_SIDE_EFFECTS | CALL_FLAG_VERBOSE },
    { "glIsOcclusionQueryNV",                          CALL_FLAG_NO_SIDE_EFFECTS | CALL_FLAG_VERBOSE },
    { "glIsProgram",                                   CALL_FLAG_NO_SIDE_EFFECTS | CALL_FLAG_VERBOSE },
    { "glIsProgramARB",                                CALL_FLAG_NO_SIDE_EFFECTS | CALL_FLAG_VERBOSE },
    { "glIsProgramNV",                                 CALL_FLAG_NO_SIDE_EFFECTS | CALL_FLAG_VERBOSE },
    { "glIsProgramPipeline",                           CALL_FLAG_NO_SIDE_EFFECTS | CALL_FLAG_VERBOSE },
    { "glIsQuery",                                     CALL_FLAG_NO_SIDE_EFFECTS | CALL_FLAG_VERBOSE },
    { "glIsQueryARB",                                  CALL_FLAG_NO_SIDE_EFFECTS | CALL_FLAG_VERBOSE },
    { "glIsRenderbuffer",                              CALL_FLAG_NO_SIDE_EFFECTS | CALL_FLAG_VERBOSE },
    { "glIsRenderbufferEXT",                           CALL_FLAG_NO_SIDE_EFFECTS | CALL_FLAG_VERBOSE },
    { "glIsSampler",                                   CALL_FLAG_NO_SIDE_EFFECTS | CALL_FLAG_VERBOSE },
    { "glIsShader",                                    CALL_FLAG_NO_SIDE_EFFECTS | CALL_FLAG_VERBOSE },
    { "glIsSync",                                      CALL_FLAG_NO_SIDE_EFFECTS | CALL_FLAG_VERBOSE },
    { "glIsTexture",                                   CALL_FLAG_NO_SIDE_EFFECTS | CALL_FLAG_VERBOSE },
    { "glIsTextureEXT",                                CALL_FLAG_NO_SIDE_EFFECTS | CALL_FLAG_VERBOSE },
    { "glIsTransformFeedback",                         CALL_FLAG_NO_SIDE_EFFECTS | CALL_FLAG_VERBOSE },
    { "glIsTransformFeedbackNV",                       CALL_FLAG_NO_SIDE_EFFECTS | CALL_FLAG_VERBOSE },
    { "glIsVariantEnabledEXT",                         CALL_FLAG_NO_SIDE_EFFECTS | CALL_FLAG_VERBOSE },
    { "glIsVertexArray",                               CALL_FLAG_NO_SIDE_EFFECTS | CALL_FLAG_VERBOSE },
    { "glIsVertexArrayAPPLE",                          CALL_FLAG_NO_SIDE_EFFECTS | CALL_FLAG_VERBOSE },
    { "glIsVertexAttribEnabledAPPLE",                  CALL_FLAG_NO_SIDE_EFFECTS | CALL_FLAG_VERBOSE },
    { "glMultiDrawArrays",                             CALL_FLAG_RENDER },
    { "glMultiDrawArraysEXT",                          CALL_FLAG_RENDER },
    { "glMultiDrawElements",                           CALL_FLAG_RENDER },
    { "glMultiDrawElementsBaseVertex",                 CALL_FLAG_RENDER },
    { "glMultiDrawElementsEXT",                        CALL_FLAG_RENDER },
    { "glMultiModeDrawArraysIBM",                      CALL_FLAG_RENDER },
    { "glMultiModeDrawElementsIBM",                    CALL_FLAG_RENDER },
    { "glXGetClientString",                            CALL_FLAG_NO_SIDE_EFFECTS | CALL_FLAG_VERBOSE },
    { "glXGetCurrentContext",                          CALL_FLAG_NO_SIDE_EFFECTS | CALL_FLAG_VERBOSE },
    { "glXGetCurrentDisplay",                          CALL_FLAG_NO_SIDE_EFFECTS | CALL_FLAG_VERBOSE },
    { "glXGetCurrentDrawable",                         CALL_FLAG_NO_SIDE_EFFECTS | CALL_FLAG_VERBOSE },
    { "glXGetFBConfigAttrib",                          CALL_FLAG_VERBOSE },
    { "glXGetFBConfigAttribSGIX",                      CALL_FLAG_VERBOSE },
    { "glXGetProcAddress",                             CALL_FLAG_NO_SIDE_EFFECTS | CALL_FLAG_VERBOSE },
    { "glXGetProcAddressARB",                          CALL_FLAG_NO_SIDE_EFFECTS | CALL_FLAG_VERBOSE },
    { "glXIsDirect",                                   CALL_FLAG_NO_SIDE_EFFECTS | CALL_FLAG_VERBOSE },
    { "glXQueryExtension",                             CALL_FLAG_NO_SIDE_EFFECTS | CALL_FLAG_VERBOSE },
    { "glXQueryExtensionsString",                      CALL_FLAG_NO_SIDE_EFFECTS | CALL_FLAG_VERBOSE },
    { "glXQueryVersion",                               CALL_FLAG_NO_SIDE_EFFECTS | CALL_FLAG_VERBOSE },
    { "glXSwapBuffers",                                CALL_FLAG_SWAPBUFFERS },
    { "wglGetCurrentContext",                          CALL_FLAG_NO_SIDE_EFFECTS | CALL_FLAG_VERBOSE },
    { "wglGetCurrentDC",                               CALL_FLAG_NO_SIDE_EFFECTS | CALL_FLAG_VERBOSE },
    { "wglGetDefaultProcAddress",                      CALL_FLAG_NO_SIDE_EFFECTS | CALL_FLAG_VERBOSE },
    { "wglGetProcAddress",                             CALL_FLAG_NO_SIDE_EFFECTS | CALL_FLAG_VERBOSE },
    { "wglSwapBuffers",                                CALL_FLAG_SWAPBUFFERS },
    { "wglSwapLayerBuffers",                           CALL_FLAG_SWAPBUFFERS },
    { "wglSwapMultipleBuffers",                        CALL_FLAG_SWAPBUFFERS },
    // NOTE: New entries must be sorted alphabetically
};


/**
 * Lookup call flags by name.
 */
CallFlags
Parser::lookupCallFlags(const char *name) {
    return entryLookup(name, callFlagTable, defaultCallFlags);
}<|MERGE_RESOLUTION|>--- conflicted
+++ resolved
@@ -86,10 +86,7 @@
     { "IDirect3DDevice9Ex::GetDeviceCaps",             CALL_FLAG_NO_SIDE_EFFECTS | CALL_FLAG_VERBOSE },
     { "IDirect3DDevice9Ex::GetRenderTargetData",       CALL_FLAG_END_FRAME },
     { "IDirect3DDevice9Ex::Present",                   CALL_FLAG_END_FRAME },
-<<<<<<< HEAD
-=======
     { "IDirect3DDevice9Ex::SetRenderTarget",           CALL_FLAG_SWAP_RENDERTARGET },
->>>>>>> 82715be6
     { "IDirect3DSwapChain9::Present",                  CALL_FLAG_END_FRAME },
     { "IDirect3DSwapChain9Ex::Present",                CALL_FLAG_END_FRAME },
     { "eglGetProcAddress",                             CALL_FLAG_NO_SIDE_EFFECTS | CALL_FLAG_VERBOSE },
