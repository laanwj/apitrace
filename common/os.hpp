--- conflicted
+++ resolved
@@ -84,15 +84,6 @@
 void setExceptionCallback(void (*callback)(void));
 void resetExceptionCallback(void);
 
-<<<<<<< HEAD
-struct MemoryInfo
-{
-    const void *start;
-    const void *stop;
-};
-
-bool queryVirtualAddress(const void *address, MemoryInfo *info);
-=======
 /**
  * Returns a pseudo-random integer in the range 0 to RAND_MAX.
  */
@@ -104,7 +95,14 @@
     return ::random();
 #endif
 }
->>>>>>> cabebb87
+
+struct MemoryInfo
+{
+    const void *start;
+    const void *stop;
+};
+
+bool queryVirtualAddress(const void *address, MemoryInfo *info);
 
 } /* namespace os */
 
