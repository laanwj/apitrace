--- conflicted
+++ resolved
@@ -166,11 +166,7 @@
     add_custom_command (
         OUTPUT wgltrace.cpp
         COMMAND ${PYTHON_EXECUTABLE} ${CMAKE_CURRENT_SOURCE_DIR}/wgltrace.py > ${CMAKE_CURRENT_BINARY_DIR}/wgltrace.cpp
-<<<<<<< HEAD
-        DEPENDS wgltrace.py trace.py wglapi.py wglenum.py glapi.py glenum.py winapi.py stdapi.py
-=======
-        DEPENDS wgltrace.py gltrace.py trace.py wglapi.py glapi.py glenum.py winapi.py stdapi.py
->>>>>>> f4df2095
+        DEPENDS wgltrace.py gltrace.py trace.py wglapi.py wglenum.py glapi.py glenum.py winapi.py stdapi.py
     )
     add_library (opengl SHARED opengl32.def wgltrace.cpp trace_write.cpp os_win32.cpp ${CMAKE_CURRENT_BINARY_DIR}/glproc.hpp)
     set_target_properties (opengl PROPERTIES
