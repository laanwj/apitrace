/**************************************************************************
 *
 * Copyright 2011 Jose Fonseca
 * All Rights Reserved.
 *
 * Permission is hereby granted, free of charge, to any person obtaining a copy
 * of this software and associated documentation files (the "Software"), to deal
 * in the Software without restriction, including without limitation the rights
 * to use, copy, modify, merge, publish, distribute, sublicense, and/or sell
 * copies of the Software, and to permit persons to whom the Software is
 * furnished to do so, subject to the following conditions:
 *
 * The above copyright notice and this permission notice shall be included in
 * all copies or substantial portions of the Software.
 *
 * THE SOFTWARE IS PROVIDED "AS IS", WITHOUT WARRANTY OF ANY KIND, EXPRESS OR
 * IMPLIED, INCLUDING BUT NOT LIMITED TO THE WARRANTIES OF MERCHANTABILITY,
 * FITNESS FOR A PARTICULAR PURPOSE AND NONINFRINGEMENT. IN NO EVENT SHALL THE
 * AUTHORS OR COPYRIGHT HOLDERS BE LIABLE FOR ANY CLAIM, DAMAGES OR OTHER
 * LIABILITY, WHETHER IN AN ACTION OF CONTRACT, TORT OR OTHERWISE, ARISING FROM,
 * OUT OF OR IN CONNECTION WITH THE SOFTWARE OR THE USE OR OTHER DEALINGS IN
 * THE SOFTWARE.
 *
 **************************************************************************/


/*
 * WGL bindings.
 */


#include <iostream>

#include "glproc.hpp"
#include "glws.hpp"


namespace glws {


/*
 * Several WGL functions come in two flavors:
 * - GDI (ChoosePixelFormat, SetPixelFormat, SwapBuffers, etc)
 * - WGL (wglChoosePixelFormat, wglSetPixelFormat, wglSwapBuffers, etc)
 *
 * The GDI entrypoints will inevitably dispatch to the first module named
 * "OPENGL32", loading "C:\Windows\System32\opengl32.dll" if none was loaded so
 * far.
 *
 * In order to use a implementation other than the one installed in the system
 * (when specified via the TRACE_LIBGL environment variable), we need to use
 * WGL entrypoints.
 *
 * See also:
 * - http://www.opengl.org/archives/resources/faq/technical/mswindows.htm
 */
static PFN_WGLCHOOSEPIXELFORMAT pfnChoosePixelFormat = &ChoosePixelFormat;
static PFN_WGLSETPIXELFORMAT pfnSetPixelFormat = &SetPixelFormat;
static PFN_WGLSWAPBUFFERS pfnSwapBuffers = &SwapBuffers;


static LRESULT CALLBACK
WndProc(HWND hWnd, UINT uMsg, WPARAM wParam, LPARAM lParam)
{
    MINMAXINFO *pMMI;
    switch (uMsg) {
    case WM_KEYDOWN:
        switch (wParam) {
        case VK_ESCAPE:
            PostMessage(hWnd, WM_CLOSE, 0, 0);
            break;
        }
        break;
    case WM_GETMINMAXINFO:
        // Allow to create a window bigger than the desktop
        pMMI = (MINMAXINFO *)lParam;
        pMMI->ptMaxSize.x = 60000;
        pMMI->ptMaxSize.y = 60000;
        pMMI->ptMaxTrackSize.x = 60000;
        pMMI->ptMaxTrackSize.y = 60000;
        break;
    case WM_CLOSE:
        exit(0);
        break;
    default:
        break;
    }

    return DefWindowProc(hWnd, uMsg, wParam, lParam);
}


class WglDrawable : public Drawable
{
public:
    DWORD dwExStyle;
    DWORD dwStyle;
    HWND hWnd;
    HDC hDC;
    PIXELFORMATDESCRIPTOR pfd;
    int iPixelFormat;

    WglDrawable(const Visual *vis, int width, int height) :
        Drawable(vis, width, height)
    {
        static bool first = TRUE;
        RECT rect;
        BOOL bRet;

        if (first) {
            WNDCLASS wc;
            memset(&wc, 0, sizeof wc);
            wc.hbrBackground = (HBRUSH) (COLOR_BTNFACE + 1);
            wc.hCursor = LoadCursor(NULL, IDC_ARROW);
            wc.hIcon = LoadIcon(NULL, IDI_APPLICATION);
            wc.lpfnWndProc = WndProc;
            wc.lpszClassName = "glretrace";
            wc.style = CS_OWNDC | CS_HREDRAW | CS_VREDRAW;
            RegisterClass(&wc);
            first = FALSE;
        }

        dwExStyle = 0;
        dwStyle = WS_CLIPSIBLINGS | WS_CLIPCHILDREN | WS_OVERLAPPEDWINDOW;

        int x = 0, y = 0;

        rect.left = x;
        rect.top = y;
        rect.right = rect.left + width;
        rect.bottom = rect.top + height;

        AdjustWindowRectEx(&rect, dwStyle, FALSE, dwExStyle);

        hWnd = CreateWindowEx(dwExStyle,
                              "glretrace", /* wc.lpszClassName */
                              NULL,
                              dwStyle,
                              0, /* x */
                              0, /* y */
                              rect.right - rect.left, /* width */
                              rect.bottom - rect.top, /* height */
                              NULL,
                              NULL,
                              NULL,
                              NULL);
        hDC = GetDC(hWnd);
   
        memset(&pfd, 0, sizeof pfd);
        pfd.cColorBits = 4;
        pfd.cRedBits = 1;
        pfd.cGreenBits = 1;
        pfd.cBlueBits = 1;
        pfd.cAlphaBits = 1;
        pfd.cDepthBits = 1;
        pfd.cStencilBits = 1;
        pfd.dwFlags = PFD_DRAW_TO_WINDOW | PFD_SUPPORT_OPENGL;
        pfd.iLayerType = PFD_MAIN_PLANE;
        pfd.iPixelType = PFD_TYPE_RGBA;
        pfd.nSize = sizeof(pfd);
        pfd.nVersion = 1;

        if (visual->doubleBuffer) {
           pfd.dwFlags |= PFD_DOUBLEBUFFER;
        }

        iPixelFormat = pfnChoosePixelFormat(hDC, &pfd);
        if (iPixelFormat <= 0) {
            std::cerr << "error: ChoosePixelFormat failed\n";
            exit(1);
        }

        bRet = pfnSetPixelFormat(hDC, iPixelFormat, &pfd);
        if (!bRet) {
            std::cerr << "error: SetPixelFormat failed\n";
            exit(1);
        }
    }

    ~WglDrawable() {
        ReleaseDC(hWnd, hDC);
        DestroyWindow(hWnd);
    }
    
    void
    resize(int w, int h) {
        if (w == width && h == height) {
            return;
        }

        RECT rClient, rWindow;
        GetClientRect(hWnd, &rClient);
        GetWindowRect(hWnd, &rWindow);
        w += (rWindow.right  - rWindow.left) - rClient.right;
        h += (rWindow.bottom - rWindow.top)  - rClient.bottom;
        SetWindowPos(hWnd, NULL, rWindow.left, rWindow.top, w, h, SWP_NOMOVE);

        Drawable::resize(w, h);
    }

    void show(void) {
        if (visible) {
            return;
        }

        ShowWindow(hWnd, SW_SHOW);

        Drawable::show();
    }

    void swapBuffers(void) {
        BOOL bRet;
        bRet = pfnSwapBuffers(hDC);
        if (!bRet) {
            std::cerr << "warning: SwapBuffers failed\n";
        }

        // Drain message queue to prevent window from being considered
        // non-responsive
        MSG msg;
        while (PeekMessage(&msg, NULL, 0, 0, PM_REMOVE)) {
            TranslateMessage(&msg);
            DispatchMessage(&msg);
        }
    }
};


class WglContext : public Context
{
public:
    HGLRC hglrc;
    WglContext *shareContext;

    WglContext(const Visual *vis, gldispatch::Profile prof, WglContext *share) :
        Context(vis, prof),
        hglrc(0),
        shareContext(share)
    {}

    ~WglContext() {
        if (hglrc) {
            wglDeleteContext(hglrc);
        }
    }
};


class WglWindowSystem : public WindowSystem
{
public:
    WglWindowSystem(void) {
        /*
         * OpenGL library must be loaded by the time we call GDI.
         */

        const char * libgl_filename = getenv("TRACE_LIBGL");

        if (libgl_filename) {
            pfnChoosePixelFormat = &wglChoosePixelFormat;
            pfnSetPixelFormat = &wglSetPixelFormat;
            pfnSwapBuffers = &wglSwapBuffers;
        } else {
            libgl_filename = "OPENGL32";
        }

        gldispatch::libGL = LoadLibraryA(libgl_filename);
        if (!gldispatch::libGL) {
            std::cerr << "error: unable to open " << libgl_filename << "\n";
            exit(1);
        }
    }

    ~WglWindowSystem() {
    }

    Visual *
    createVisual(bool doubleBuffer, gldispatch::Profile profile) {
        if (profile != gldispatch::PROFILE_COMPAT) {
            return NULL;
        }

        Visual *visual = new Visual();

        visual->doubleBuffer = doubleBuffer;

        return visual;
    }

    Drawable *
    createDrawable(const Visual *visual, int width, int height)
    {
        return new WglDrawable(visual, width, height);
    }

    Context *
    createContext(const Visual *visual, Context *shareContext, gldispatch::Profile profile, bool debug)
    {
        if (profile != gldispatch::PROFILE_COMPAT) {
            return NULL;
        }

        return new WglContext(visual, profile, static_cast<WglContext *>(shareContext));
    }

    bool
    makeCurrent(Drawable *drawable, Context *context)
    {
        if (!drawable || !context) {
            return wglMakeCurrent(NULL, NULL);
        } else {
            WglDrawable *wglDrawable = static_cast<WglDrawable *>(drawable);
            WglContext *wglContext = static_cast<WglContext *>(context);

            if (!wglContext->hglrc) {
                wglContext->hglrc = wglCreateContext(wglDrawable->hDC);
                if (!wglContext->hglrc) {
                    std::cerr << "error: wglCreateContext failed\n";
                    exit(1);
                    return false;
                }
                if (wglContext->shareContext) {
                    BOOL bRet;
                    bRet = wglShareLists(wglContext->shareContext->hglrc,
                                         wglContext->hglrc);
                    if (!bRet) {
                        std::cerr << "warning: wglShareLists failed\n";
                    }
                }
            }

            return wglMakeCurrent(wglDrawable->hDC, wglContext->hglrc);
        }
    }

    bool
    processEvents(void) {
        // TODO
        return true;
    }

<<<<<<< HEAD
};


WindowSystem *
createNativeWindowSystem(void) {
    return new WglWindowSystem;
=======
bool
processEvents(void) {
    MSG uMsg;
    while (PeekMessage(&uMsg, NULL, 0, 0, PM_REMOVE)) {
        if (uMsg.message == WM_QUIT) {
            return false;
        }

        if (!TranslateAccelerator(uMsg.hwnd, NULL, &uMsg)) {
            TranslateMessage(&uMsg);
            DispatchMessage(&uMsg);
        }
    }
    return true;
>>>>>>> 5f2245e7
}


} /* namespace glws */<|MERGE_RESOLUTION|>--- conflicted
+++ resolved
@@ -335,33 +335,25 @@
 
     bool
     processEvents(void) {
-        // TODO
-        return true;
-    }
-
-<<<<<<< HEAD
+        MSG uMsg;
+        while (PeekMessage(&uMsg, NULL, 0, 0, PM_REMOVE)) {
+            if (uMsg.message == WM_QUIT) {
+                return false;
+            }
+
+            if (!TranslateAccelerator(uMsg.hwnd, NULL, &uMsg)) {
+                TranslateMessage(&uMsg);
+                DispatchMessage(&uMsg);
+            }
+        }
+    }
+
 };
 
 
 WindowSystem *
 createNativeWindowSystem(void) {
     return new WglWindowSystem;
-=======
-bool
-processEvents(void) {
-    MSG uMsg;
-    while (PeekMessage(&uMsg, NULL, 0, 0, PM_REMOVE)) {
-        if (uMsg.message == WM_QUIT) {
-            return false;
-        }
-
-        if (!TranslateAccelerator(uMsg.hwnd, NULL, &uMsg)) {
-            TranslateMessage(&uMsg);
-            DispatchMessage(&uMsg);
-        }
-    }
-    return true;
->>>>>>> 5f2245e7
 }
 
 
