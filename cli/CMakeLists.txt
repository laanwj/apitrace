# Expose the binary/install directories to source
#
# TODO: Use the same directory layout, for both build and install directories,
# so that binaries can find each other using just relative paths.
#
add_definitions(
    -DAPITRACE_PROGRAMS_INSTALL_DIR="${CMAKE_INSTALL_PREFIX}/bin"
    -DAPITRACE_SCRIPTS_INSTALL_DIR="${CMAKE_INSTALL_PREFIX}/${SCRIPTS_INSTALL_DIR}"
    -DAPITRACE_WRAPPERS_INSTALL_DIR="${CMAKE_INSTALL_PREFIX}/${WRAPPER_INSTALL_DIR}"
)

add_executable (apitrace
    cli_main.cpp
    cli_diff.cpp
    cli_diff_state.cpp
    cli_diff_images.cpp
    cli_dump.cpp
    cli_dump_images.cpp
    cli_pager.cpp
    cli_pickle.cpp
    cli_repack.cpp
    cli_retrace.cpp
    cli_trace.cpp
    cli_trim.cpp
<<<<<<< HEAD
    cli_resources.cpp
=======
    trace_analyzer.cpp
>>>>>>> 55bbe598
)

target_link_libraries (apitrace
    common
    ${ZLIB_LIBRARIES}
    ${SNAPPY_LIBRARIES}
    ${GETOPT_LIBRARIES}
)

install (TARGETS apitrace RUNTIME DESTINATION bin)<|MERGE_RESOLUTION|>--- conflicted
+++ resolved
@@ -22,11 +22,8 @@
     cli_retrace.cpp
     cli_trace.cpp
     cli_trim.cpp
-<<<<<<< HEAD
     cli_resources.cpp
-=======
     trace_analyzer.cpp
->>>>>>> 55bbe598
 )
 
 target_link_libraries (apitrace
